{
  "p10_single_v1": {
    "displayName": "P10 Single-Channel",
    "nominalMaxVolumeUl": 10,
    "plungerPositions": {
      "top": 19,
      "bottom": 3,
      "blowOut": 1,
      "dropTip": -5
    },
    "pickUpCurrent": 0.1,
    "aspirateFlowRate": 5,
    "dispenseFlowRate": 10,
    "ulPerMm": 0.77,
    "channels": 1,
    "modelOffset": [0.0, 0.0, -13],
    "plungerCurrent": 0.3,
    "dropTipCurrent": 0.5,
    "tipLength": 33
  },
  "p10_single_v2": {
    "displayName": "P10 Single-Channel",
    "nominalMaxVolumeUl": 10,
    "plungerPositions": {
      "top": 19,
      "bottom": 0,
      "blowOut": -2,
      "dropTip": -5.5
    },
    "pickUpCurrent": 0.1,
    "aspirateFlowRate": 5,
    "dispenseFlowRate": 10,
    "ulPerMm": 0.77,
    "channels": 1,
    "modelOffset": [0.0, 0.0, -13],
    "plungerCurrent": 0.3,
    "dropTipCurrent": 0.5,
    "tipLength": 40
  },
  "p10_multi_v1": {
    "displayName": "P10 8-Channel",
    "nominalMaxVolumeUl": 10,
    "plungerPositions": {
      "top": 19,
      "bottom": 3,
      "blowOut": 1,
      "dropTip": -5
    },
    "pickUpCurrent": 0.2,
    "aspirateFlowRate": 5,
    "dispenseFlowRate": 10,
    "ulPerMm": 0.77,
    "channels": 8,
    "modelOffset": [0.0, 28.0, -25.8],
    "plungerCurrent": 0.5,
    "dropTipCurrent": 0.5,
    "tipLength": 33
  },
  "p10_multi_v2": {
    "displayName": "P10 8-Channel",
    "nominalMaxVolumeUl": 10,
    "plungerPositions": {
      "top": 19,
      "bottom": 2.5,
      "blowOut": -0.5,
      "dropTip": -5.5
    },
    "pickUpCurrent": 0.2,
    "aspirateFlowRate": 5,
    "dispenseFlowRate": 10,
    "ulPerMm": 0.77,
    "channels": 8,
    "modelOffset": [0.0, 28.0, -25.8],
    "plungerCurrent": 0.5,
    "dropTipCurrent": 0.5,
    "tipLength": 40
  },
  "p50_single_v1": {
    "displayName": "P50 Single-Channel",
    "nominalMaxVolumeUl": 50,
    "plungerPositions": {
      "top": 19,
      "bottom": 4,
      "blowOut": 2,
      "dropTip": -2.5
    },
    "pickUpCurrent": 0.1,
    "aspirateFlowRate": 25,
    "dispenseFlowRate": 50,
    "ulPerMm": 3.35,
    "channels": 1,
    "modelOffset": [0.0, 0.0, 0.0],
    "plungerCurrent": 0.3,
    "dropTipCurrent": 0.5,
    "tipLength": 51.7
  },
  "p50_single_v2": {
    "displayName": "P50 Single-Channel",
    "nominalMaxVolumeUl": 50,
    "plungerPositions": {
      "top": 19,
      "bottom": 2.5,
      "blowOut": 0.5,
      "dropTip": -4.5
    },
    "pickUpCurrent": 0.1,
    "aspirateFlowRate": 25,
    "dispenseFlowRate": 50,
    "ulPerMm": 3.35,
    "channels": 1,
    "modelOffset": [0.0, 0.0, 0.0],
    "plungerCurrent": 0.3,
    "dropTipCurrent": 0.5,
    "tipLength": 60
  },
  "p50_multi_v1": {
    "displayName": "P50 8-Channel",
    "nominalMaxVolumeUl": 50,
    "plungerPositions": {
      "top": 19,
      "bottom": 4,
      "blowOut": 2,
      "dropTip": -4
    },
    "pickUpCurrent": 0.3,
    "aspirateFlowRate": 25,
    "dispenseFlowRate": 50,
    "ulPerMm": 3.35,
    "channels": 8,
    "modelOffset": [0.0, 28.0, -25.8],
    "plungerCurrent": 0.5,
    "dropTipCurrent": 0.5,
    "tipLength": 51.7
  },
  "p50_multi_v2": {
    "displayName": "P50 8-Channel",
    "nominalMaxVolumeUl": 50,
    "plungerPositions": {
      "top": 19,
      "bottom": 2.5,
      "blowOut": 0.5,
      "dropTip": -4
    },
    "pickUpCurrent": 0.3,
    "aspirateFlowRate": 25,
    "dispenseFlowRate": 50,
    "ulPerMm": 3.35,
    "channels": 8,
    "modelOffset": [0.0, 28.0, -25.8],
    "plungerCurrent": 0.5,
    "dropTipCurrent": 0.5,
    "tipLength": 60
  },
  "p300_single_v1": {
    "displayName": "P300 Single-Channel",
    "nominalMaxVolumeUl": 300,
    "plungerPositions": {
      "top": 19,
      "bottom": 2.5,
      "blowOut": 1,
      "dropTip": -2.5
    },
    "pickUpCurrent": 0.1,
    "aspirateFlowRate": 150,
    "dispenseFlowRate": 300,
    "ulPerMm": 18.7,
    "channels": 1,
    "modelOffset": [0.0, 0.0, 0.0],
    "plungerCurrent": 0.3,
    "dropTipCurrent": 0.5,
    "tipLength": 51.7
  },
  "p300_single_v2": {
    "displayName": "P300 Single-Channel",
    "nominalMaxVolumeUl": 300,
    "plungerPositions": {
      "top": 19,
      "bottom": 2.5,
      "blowOut": -0.5,
      "dropTip": -5
    },
    "pickUpCurrent": 0.1,
    "aspirateFlowRate": 150,
    "dispenseFlowRate": 300,
    "ulPerMm": 18.7,
    "channels": 1,
    "modelOffset": [0.0, 0.0, 0.0],
    "plungerCurrent": 0.3,
    "dropTipCurrent": 0.5,
    "tipLength": 60
  },
  "p300_multi_v1": {
    "displayName": "P300 8-Channel",
    "nominalMaxVolumeUl": 300,
    "plungerPositions": {
      "top": 19,
      "bottom": 3,
      "blowOut": 1,
      "dropTip": -4
    },
    "pickUpCurrent": 0.3,
    "aspirateFlowRate": 150,
    "dispenseFlowRate": 300,
    "ulPerMm": 19,
    "channels": 8,
    "modelOffset": [0.0, 28.0, -25.8],
    "plungerCurrent": 0.5,
    "dropTipCurrent": 0.5,
    "tipLength": 51.7
  },
  "p300_multi_v2": {
    "displayName": "P300 8-Channel",
    "nominalMaxVolumeUl": 300,
    "plungerPositions": {
      "top": 19,
      "bottom": 2.5,
      "blowOut": -0.5,
      "dropTip": -5
    },
    "pickUpCurrent": 0.3,
    "aspirateFlowRate": 150,
    "dispenseFlowRate": 300,
    "ulPerMm": 19,
    "channels": 8,
    "modelOffset": [0.0, 28.0, -25.8],
    "plungerCurrent": 0.5,
    "dropTipCurrent": 0.5,
    "tipLength": 60
  },
  "p1000_single_v1": {
    "displayName": "P1000 Single-channel",
    "nominalMaxVolumeUl": 1000,
    "plungerPositions": {
      "top": 19,
      "bottom": 3,
      "blowOut": 1,
      "dropTip": -2.5
    },
    "pickUpCurrent": 0.1,
    "aspirateFlowRate": 500,
    "dispenseFlowRate": 1000,
    "ulPerMm": 65,
    "channels": 1,
    "modelOffset": [0.0, 0.0, 20.0],
    "plungerCurrent": 0.5,
    "dropTipCurrent": 0.5,
<<<<<<< HEAD
    "tipLength": 60
  },
  "p1000_single_v2": {
    "displayName": "P1000 Single-channel",
    "nominalMaxVolumeUl": 1000,
    "plungerPositions": {
      "top": 19,
      "bottom": 2.5,
      "blowOut": -0.5,
      "dropTip": -4
    },
    "pickUpCurrent": 0.1,
    "aspirateFlowRate": 500,
    "dispenseFlowRate": 1000,
    "ulPerMm": 65,
    "channels": 1,
    "modelOffset": [0.0, 0.0, 20.0],
    "plungerCurrent": 0.5,
    "dropTipCurrent": 0.5,
    "tipLength": 60
=======
    "tipLength": 76.7
>>>>>>> 5cc52020
  }
}<|MERGE_RESOLUTION|>--- conflicted
+++ resolved
@@ -35,7 +35,7 @@
     "modelOffset": [0.0, 0.0, -13],
     "plungerCurrent": 0.3,
     "dropTipCurrent": 0.5,
-    "tipLength": 40
+    "tipLength": 33
   },
   "p10_multi_v1": {
     "displayName": "P10 8-Channel",
@@ -73,7 +73,7 @@
     "modelOffset": [0.0, 28.0, -25.8],
     "plungerCurrent": 0.5,
     "dropTipCurrent": 0.5,
-    "tipLength": 40
+    "tipLength": 33
   },
   "p50_single_v1": {
     "displayName": "P50 Single-Channel",
@@ -111,7 +111,7 @@
     "modelOffset": [0.0, 0.0, 0.0],
     "plungerCurrent": 0.3,
     "dropTipCurrent": 0.5,
-    "tipLength": 60
+    "tipLength": 51.7
   },
   "p50_multi_v1": {
     "displayName": "P50 8-Channel",
@@ -149,7 +149,7 @@
     "modelOffset": [0.0, 28.0, -25.8],
     "plungerCurrent": 0.5,
     "dropTipCurrent": 0.5,
-    "tipLength": 60
+    "tipLength": 51.7
   },
   "p300_single_v1": {
     "displayName": "P300 Single-Channel",
@@ -187,7 +187,7 @@
     "modelOffset": [0.0, 0.0, 0.0],
     "plungerCurrent": 0.3,
     "dropTipCurrent": 0.5,
-    "tipLength": 60
+    "tipLength": 51.7
   },
   "p300_multi_v1": {
     "displayName": "P300 8-Channel",
@@ -225,7 +225,7 @@
     "modelOffset": [0.0, 28.0, -25.8],
     "plungerCurrent": 0.5,
     "dropTipCurrent": 0.5,
-    "tipLength": 60
+    "tipLength": 51.7
   },
   "p1000_single_v1": {
     "displayName": "P1000 Single-channel",
@@ -244,8 +244,7 @@
     "modelOffset": [0.0, 0.0, 20.0],
     "plungerCurrent": 0.5,
     "dropTipCurrent": 0.5,
-<<<<<<< HEAD
-    "tipLength": 60
+    "tipLength": 76.7
   },
   "p1000_single_v2": {
     "displayName": "P1000 Single-channel",
@@ -264,9 +263,6 @@
     "modelOffset": [0.0, 0.0, 20.0],
     "plungerCurrent": 0.5,
     "dropTipCurrent": 0.5,
-    "tipLength": 60
-=======
     "tipLength": 76.7
->>>>>>> 5cc52020
   }
 }