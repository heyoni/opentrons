import Vue from 'vue'
import Vuex from 'vuex'
import io from 'socket.io-client'
import {instrumentHref, placeableHref} from './util'

Vue.use(Vuex)

const state = {
    is_connected: false,
    port: null,
    fileName: "Select Protocol",
    errors: "No errors",
    tasks: [],
    current_increment_placeable: 5,
    current_increment_plunger: 1
}

const mutations = {
    UPDATE_ROBOT_CONNECTION (state, payload) {
      state.is_connected = payload.is_connected
      state.port = payload.port
    },
    UPDATE_TASK_LIST (state, payload) {
      state.tasks = payload.tasks
    },
<<<<<<< HEAD
    UPDATE_PLACEABLE_INCREMENT (state, payload) {
      state.current_increment_placeable = payload.current_increment_placeable
    },
    UPDATE_FILE_NAME (state, payload) {
      state.fileName = payload.fileName
=======
    UPDATE_INCREMENT (state, payload) {
      if (payload.type == "placeable") {
        state.current_increment_placeable = payload.current_increment
      } else {
        state.current_increment_plunger = payload.current_increment
      }
>>>>>>> 4f8c554c
    }
}

const actions = {
    connect_robot ({ commit }, port) {
        const payload = {is_connected: true, 'port': port}
        let options = {params: {'port': port}}
        Vue.http
            .get('http://localhost:5000/robot/serial/connect', options)
            .then((response) => {
                console.log('successfully connected...')
                console.log('committing with payload:', payload)
                commit('UPDATE_ROBOT_CONNECTION', payload)
            }, (response) => {
                console.log('failed to connect', response)
            })
    },
    disconnect_robot ({ commit }) {
        Vue.http
            .get('http://localhost:5000/robot/serial/disconnect')
            .then((response) => {
                console.log(response)
                if (response.data.is_connected === true){
                    console.log('successfully connected...')
                } else {
                    console.log('Failed to connect', response.data)
                }
                commit('UPDATE_ROBOT_CONNECTION', {'is_connected': false, 'port': null})
            }, (response) => {
                console.log('Failed to communicate to backend server. Failed to connect', response)
            })
    },
    updateFilename ({commit}, fileName) {
      commit('UPDATE_FILE_NAME', {'fileName': fileName})
    },
    uploadProtocol ({commit}, formData) {
      Vue.http
        .post('http://localhost:5000/upload', formData)
        .then((response) => {
          console.log(response)
          var tasks = response.body.data.calibrations
          tasks.map((instrument) => {
            instrument.href = instrumentHref(instrument)
            instrument.placeables.map((placeable) => {
              placeable.href = placeableHref(placeable, instrument)
            })
          })
          commit('UPDATE_TASK_LIST', {'tasks': tasks})
        }, (response) => {
          console.log('failed to upload', response)
        })
    },
    selectIncrement ({commit}, data) {
      console.log("updating increment to " + data.inc + " for" + data.type)
      commit('UPDATE_INCREMENT', {'current_increment': data.inc, 'type': data.type })
    }
}

function createWebSocketPlugin(socket) {
  return store => {
    socket.on('event', data => {
      if (data.type === 'connection_status') {
        if (data.is_connected === false) {
          store.commit('UPDATE_ROBOT_CONNECTION', {'is_connected': false, 'port': null})
        }
      }
    })
  }
}


const socket = io.connect('ws://localhost:5000')

socket.on('connect', function(){
  console.log('WebSocket has connected.')
  socket.emit('connected')
});


socket.on('disconnect', function(){
  console.log('WebSocket has disconnected')
})

const websocketplugin = createWebSocketPlugin(socket)

export default new Vuex.Store({
  state,
  actions,
  mutations,
  plugins: [websocketplugin]
})<|MERGE_RESOLUTION|>--- conflicted
+++ resolved
@@ -23,20 +23,15 @@
     UPDATE_TASK_LIST (state, payload) {
       state.tasks = payload.tasks
     },
-<<<<<<< HEAD
-    UPDATE_PLACEABLE_INCREMENT (state, payload) {
-      state.current_increment_placeable = payload.current_increment_placeable
-    },
     UPDATE_FILE_NAME (state, payload) {
       state.fileName = payload.fileName
-=======
+    },
     UPDATE_INCREMENT (state, payload) {
       if (payload.type == "placeable") {
         state.current_increment_placeable = payload.current_increment
       } else {
         state.current_increment_plunger = payload.current_increment
       }
->>>>>>> 4f8c554c
     }
 }
 
