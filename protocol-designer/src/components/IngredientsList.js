--- conflicted
+++ resolved
@@ -66,16 +66,6 @@
           deleteIngredient({wellName, groupId})
         }>✕</div>}
     </div>
-<<<<<<< HEAD
-    {ingredients.map((ingredCategoryData, i) =>
-      <IngredGroupCard key={i} {...{
-        editModeIngredientGroup,
-        deleteIngredient,
-        ingredCategoryData,
-        selected: selectedIngredientGroupId === ingredCategoryData.groupId
-      }} />)
-    }
-=======
   )
 }
 
@@ -89,7 +79,6 @@
         </div>
         <div className={styles.container_name}>{containerName}</div>
       </div>
->>>>>>> 84aeb860
 
       {ingredients.map((ingredCategoryData, i) =>
         <IngredGroupCard key={i} {...{
