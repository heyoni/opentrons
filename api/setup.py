--- conflicted
+++ resolved
@@ -32,14 +32,7 @@
 INSTALL_REQUIRES = [
     'dill==0.2.5',
     'requests>=2.12.4',
-<<<<<<< HEAD
-    'pyserial==3.2.1',
-    'Flask==0.10.1',
-    'Flask-SocketIO==2.5',
-    'Flask-Cors==3.0.2']
-=======
     'pyserial==3.2.1']
->>>>>>> 1215d3dc
 TEST_SUITE = 'nose.collector'
 
 HERE = os.path.abspath(os.path.dirname(__file__))
