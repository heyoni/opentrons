import datetime as dt
import json
import logging
import os
import sys
import threading
import time
import traceback

import dill
import flask
from flask import Flask, render_template, request
from flask_socketio import SocketIO
from flask_cors import CORS

from opentrons import robot, Robot, containers, instruments
from opentrons.util import trace
from opentrons.util.vector import VectorEncoder
from opentrons.util.singleton import Singleton
from opentrons.drivers.smoothie_drivers.v2_0_0 import player

sys.path.insert(0, os.path.abspath('..'))  # NOQA
from opentrons.server import helpers
from opentrons.server.process_manager import run_once


TEMPLATES_FOLDER = os.path.join(helpers.get_frozen_root() or '', 'templates')
STATIC_FOLDER = os.path.join(helpers.get_frozen_root() or '', 'templates')

<<<<<<< HEAD
exit_threads = threading.Event()
exit_threads.clear()
=======
BACKGROUND_TASKS = {}
>>>>>>> 1b8bf098

exit_threads = threading.Event()
exit_threads.clear()

app = Flask(__name__,
            static_folder=STATIC_FOLDER,
            template_folder=TEMPLATES_FOLDER,
            static_url_path=''
            )


CORS(app)
app.jinja_env.autoescape = False
app.config['ALLOWED_EXTENSIONS'] = set(['json', 'py'])
socketio = SocketIO(app, async_mode='gevent')

filename = "N/A"
last_modified = "N/A"


def notify(info):
    s = json.dumps(info, cls=VectorEncoder)
    name = json.loads(s).get('name')
    if name != 'move-finished' and name != 'move-to':
        socketio.emit('event', json.loads(s))


trace.EventBroker.get_instance().add(notify)


@app.route("/")
def welcome():
    return render_template("index.html")


@app.route("/exit")
def exit():
    # stop any active threads
    exit_threads.set()  # stop detached run thread
    Robot.get_instance().stop()  # stops attached run thread
    func = request.environ.get('werkzeug.server.shutdown')
    if func is None:
        sys.exit()
    func()
    return 'Server shutting down...'


def get_protocol_locals():
    from opentrons import robot, containers, instruments  # NOQA
    return locals()


def load_python(stream):
    global robot
    robot = Robot.get_instance()
    code = helpers.convert_byte_stream_to_str(stream)
    api_response = {'errors': [], 'warnings': []}

    robot.reset()

    patched_robot, restore_patched_robot = (
        helpers.get_upload_proof_robot(robot)
    )
    try:
        try:
            exec(code, globals())
        except Exception as e:
            tb = e.__traceback__
            stack_list = traceback.extract_tb(tb)
            _, line, name, text = stack_list[-1]
            if 'exec' in text:
                text = None
            raise Exception(
                'Error in protocol file line {} : {}\n{}'.format(
                    line,
                    str(e),
                    text or ''
                )
            )

        robot = restore_patched_robot()
        # robot.simulate()
        if len(robot._commands) == 0:
            error = (
                "This protocol does not contain any commands for the robot."
            )
            api_response['errors'] = [error]
    except Exception as e:
        app.logger.error(e)
        api_response['errors'] = [str(e)]
    finally:
        robot = restore_patched_robot()

    api_response['warnings'] = robot.get_warnings() or []

    return api_response


@app.route("/upload", methods=["POST"])
def upload():
    global filename
    global last_modified

    file = request.files.get('file')
    filename = file.filename
    last_modified = request.form.get('lastModified')

    if not file:
        return flask.jsonify({
            'status': 'error',
            'data': 'File expected'
        })

    extension = file.filename.split('.')[-1].lower()

    api_response = None
    if extension == 'py':
        api_response = load_python(file.stream)
    elif extension == 'json':
        api_response = helpers.load_json(file.stream)
    else:
        return flask.jsonify({
            'status': 'error',
            'data': '{} is not a valid extension. Expected'
            '.py or .json'.format(extension)
        })

    if len(api_response['errors']) > 0:
        # TODO: no need for both http response and socket emit
        emit_notifications(api_response['errors'], 'danger')
        status = 'error'
        calibrations = []
    else:
        # TODO: no need for both http response and socket emit
        emit_notifications(
            ["Successfully uploaded {}".format(file.filename)], 'success')
        status = 'success'
        calibrations = create_step_list()

    return flask.jsonify({
        'status': status,
        'data': {
            'errors': api_response['errors'],
            'warnings': api_response['warnings'],
            'calibrations': calibrations,
            'fileName': filename,
            'lastModified': last_modified
        }
    })


@app.route("/upload-jupyter", methods=["POST"])
def upload_jupyter():
    global robot, filename, last_modified, current_protocol_step_list
    robot = Robot.get_instance()

    try:
        jupyter_robot = dill.loads(request.data)
        # These attributes need to be persisted from existing robot
        jupyter_robot._driver = robot._driver
        jupyter_robot.smoothie_drivers = robot.smoothie_drivers
        jupyter_robot.can_pop_command = robot.can_pop_command
        Singleton._instances[Robot] = jupyter_robot
        robot = jupyter_robot

        # Reload instrument calibrations
        [instr.load_persisted_data()
            for _, instr in jupyter_robot.get_instruments()]
        [instr.update_calibrator()
            for _, instr in jupyter_robot.get_instruments()]

        current_protocol_step_list = None
        calibrations = update_step_list()
        filename = 'JUPYTER UPLOAD'
        last_modified = dt.datetime.now().strftime('%a %b %d %Y')
        upload_data = {
            'calibrations': calibrations,
            'fileName': 'Jupyter Upload',
            'lastModified': last_modified
        }
        app.logger.info('Successfully deserialized robot for jupyter upload')
        socketio.emit('event', {'data': upload_data, 'name': 'jupyter-upload'})
    except Exception as e:
        app.logger.exception('Failed to properly deserialize jupyter upload')
        print(e)

    return flask.jsonify({'status': 'success', 'data': None})


@app.route("/load")
def load():
    status = "success"
    try:
        calibrations = update_step_list()
    except Exception as e:
        emit_notifications([str(e)], "danger")
        status = 'error'

    return flask.jsonify({
        'status': status,
        'data': {
            'calibrations': calibrations,
            'fileName': filename,
            'lastModified': last_modified
        }
    })


def emit_notifications(notifications, _type):
    for notification in notifications:
        socketio.emit('event', {
            'name': 'notification',
            'text': notification,
            'type': _type
        })


def _run_commands(should_home_first=True):
    robot = Robot.get_instance()

    start_time = time.time()

    api_response = {'errors': [], 'warnings': []}

    try:
        robot.resume()
        robot.run(caller='ui')
        if len(robot._commands) == 0:
            error = \
                "This protocol does not contain any commands for the robot."
            api_response['errors'] = [error]
    except Exception as e:
        api_response['errors'] = [str(e)]

    api_response['warnings'] = robot.get_warnings() or []
    api_response['name'] = 'run exited'
    end_time = time.time()
    emit_notifications(api_response['warnings'], 'warning')
    emit_notifications(api_response['errors'], 'danger')
    seconds = end_time - start_time
    minutes, seconds = divmod(seconds, 60)
    hours, minutes = divmod(minutes, 60)
    run_time = "%d:%02d:%02d" % (hours, minutes, seconds)
    result = "Run complete in {}".format(run_time)
    emit_notifications([result], 'success')
    socketio.emit('event', {'name': 'run-finished'})


@app.route("/run", methods=["GET"])
def run():
    threading.Thread(target=_run_commands).start()
    return flask.jsonify({'status': 'success', 'data': {}})


@app.route("/run_home", methods=["GET"])
def run_home():
    robot = Robot.get_instance()
    robot.home()
    return run()


def _detached_progress():
    robot = Robot.get_instance()
    while not exit_threads.is_set():
        res = robot._driver.smoothie_player.progress(timeout=20)
        if not res.get('file'):
            return
        percentage = '{}%'.format(round(res.get('percentage', 0) * 100, 2))

        def _seconds_to_string(sec):
            hours = int(sec / (60 * 60))
            hours = str(hours) if hours > 9 else '0{}'.format(hours)
            minutes = int(sec / 60) % 60
            minutes = str(minutes) if minutes > 9 else '0{}'.format(minutes)
            seconds = sec % 60
            seconds = str(seconds) if seconds > 9 else '0{}'.format(seconds)
            return (hours, minutes, seconds)

        h, m, s = _seconds_to_string(res.get('elapsed_time'))
        progress_data = 'Protocol {} Complete - Elapsed Time {}:{}:{}'.format(
            percentage, h, m, s)

        if res.get('estimated_time'):
            h, m, s = _seconds_to_string(res.get('estimated_time'))
            progress_data += ' - Estimated Time Left {}:{}:{}'.format(h, m, s)

        d = {
            'caller': 'ui',
            'mode': 'live',
            'name': 'command-run',
            'command_description': progress_data
        }
        notify(d)


def _run_detached():
    try:
        robot = Robot.get_instance()
        p = player.SmoothiePlayer_2_0_0()

        d = {'caller': 'ui', 'mode': 'live', 'name': 'command-run'}
        d.update({
            'command_description': 'Simulating, please wait...'
        })
        notify(d)

        robot.smoothie_drivers['simulate'].record_start(p)
        robot.simulate()
        robot.smoothie_drivers['simulate'].record_stop()

        d.update({
            'command_description': 'Saving file to robot, please wait...'
        })
        notify(d)

        robot._driver.play(p)

        d.update({
            'command_description': 'Protocol running, unplug USB at any time.'
        })
        notify(d)
        d.update({
            'command_description': 'To stop, unplug USB and power robot OFF'
        })
        notify(d)

        _detached_progress()

    except Exception as e:
        emit_notifications([str(e)], 'danger')
    socketio.emit('event', {'name': 'run-finished'})


@app.route("/run_detached", methods=["GET"])
def run_detached():
    threading.Thread(target=_run_detached).start()
    return flask.jsonify({'status': 'success', 'data': {}})


@app.route("/run_home_detached", methods=["GET"])
def run_home_detached():
    robot = Robot.get_instance()
    robot.home()
    return run_detached()


@app.route("/pause", methods=["GET"])
def pause():
    result = robot.pause()
    emit_notifications(['Protocol paused'], 'info')
    return flask.jsonify({'status': 'success', 'data': result})


@app.route("/resume", methods=["GET"])
def resume():
    result = robot.resume()
    emit_notifications(['Protocol resumed'], 'info')

    return flask.jsonify({
        'status': 'success',
        'data': result
    })


@app.route("/cancel", methods=["GET"])
def stop():
    result = robot.stop()
    emit_notifications(['Protocol stopped'], 'info')

    return flask.jsonify({
        'status': 'success',
        'data': result
    })


@app.route("/halt", methods=["GET"])
def halt():
    result = robot.halt()
    emit_notifications(
        ['Robot halted suddenly, please HOME ALL before running again'],
        'info'
    )

    return flask.jsonify({
        'status': 'success',
        'data': result
    })


@app.route('/dist/<path:filename>')
def script_loader(filename):
    root = helpers.get_frozen_root() or app.root_path
    scripts_root_path = os.path.join(root, 'templates', 'dist')
    return flask.send_from_directory(
        scripts_root_path, filename, mimetype='application/javascript'
    )


@app.route("/robot/serial/list")
def get_serial_ports_list():
    robot = Robot.get_instance()
    return flask.jsonify({
        'ports': robot.get_serial_ports_list()
    })


@app.route("/robot/serial/is_connected")
def is_connected():
    robot = Robot.get_instance()
    return flask.jsonify({
        'is_connected': robot.is_connected(),
        'port': robot.get_connected_port()
    })


@app.route("/robot/get_coordinates")
def get_coordinates():
    robot = Robot.get_instance()
    return flask.jsonify({
        'coords': robot._driver.get_position().get("target")
    })


@app.route("/robot/diagnostics")
def diagnostics():
    robot = Robot.get_instance()
    return flask.jsonify({
        'diagnostics': robot.diagnostics()
    })


@app.route("/robot/versions")
def get_versions():
    robot = Robot.get_instance()
    return flask.jsonify({
        'versions': robot.versions()
    })


@app.route("/app_version")
def app_version():
    return flask.jsonify({
        'version': os.environ.get("appVersion")
    })


@app.route("/robot/serial/connect", methods=["POST"])
def connectRobot():
    port = request.json.get('port')
    options = request.json.get('options', {'limit_switches': False})

    status = 'success'
    data = None

    robot = Robot.get_instance()
    try:
        robot.connect(port, options=options)
    except Exception as e:
        # any robot version incompatibility will be caught here
        robot.disconnect()
        status = 'error'
        data = str(e)
        if "versions are incompatible" in data:
            data += ". To upgrade, go to docs.opentrons.com"
        emit_notifications([data], 'danger')

    return flask.jsonify({
        'status': status,
        'data': data
    })


@app.route("/robot/serial/disconnect")
def disconnectRobot():
    status = 'success'
    data = None

    robot = Robot.get_instance()
    try:
        robot.disconnect()
        emit_notifications(["Successfully disconnected"], 'info')
    except Exception as e:
        status = 'error'
        data = str(e)
        emit_notifications([data], 'danger')

    return flask.jsonify({
        'status': status,
        'data': data
    })


@app.route("/instruments/placeables")
def placeables():
    try:
        data = update_step_list()
    except Exception as e:
        emit_notifications([str(e)], 'danger')

    return flask.jsonify({
        'status': 'success',
        'data': data
    })


def _sort_containers(container_list):
    """
    Returns the passed container list, sorted with tipracks first
    then alphabetically by name
    """
    _tipracks = []
    _other = []
    for c in container_list:
        _type = c.get_type().lower()
        if 'tip' in _type:
            _tipracks.append(c)
        else:
            _other.append(c)

    _tipracks = sorted(
        _tipracks,
        key=lambda c: c.get_name().lower()
    )
    _other = sorted(
        _other,
        key=lambda c: c.get_name().lower()
    )

    return _tipracks + _other


def _get_all_pipettes():
    robot = Robot.get_instance()
    pipette_list = []
    for _, p in robot.get_instruments():
        if isinstance(p, instruments.Pipette):
            pipette_list.append(p)
    return sorted(
        pipette_list,
        key=lambda p: p.name.lower()
    )


def _get_all_containers():
    """
    Returns all containers currently on the deck
    """
    all_containers = list()
    robot = Robot.get_instance()
    for slot in robot._deck:
        if slot.has_children():
            all_containers += slot.get_children_list()

    return _sort_containers(all_containers)


def _get_unique_containers(instrument):
    """
    Returns all associated containers for an instrument
    """
    unique_containers = set()
    for location in instrument.placeables:
        if isinstance(location, containers.placeable.WellSeries):
            location = location[0]
        for c in location.get_trace():
            if isinstance(c, containers.placeable.Container):
                unique_containers.add(c)

    return _sort_containers(list(unique_containers))


def _check_if_calibrated(instrument, container):
    """
    Returns True if instrument holds calibration data for a Container
    """
    slot = container.get_parent().get_name()
    label = container.get_name()
    data = instrument.calibration_data
    if slot in data:
        if label in data[slot].get('children'):
            return True
    return False


def _check_if_instrument_calibrated(instrument):
    # TODO: rethink calibrating instruments other than Pipette
    if not isinstance(instrument, instruments.Pipette):
        return True

    positions = instrument.positions
    for p in positions:
        if positions.get(p) is None:
            return False

    return True


def _get_container_from_step(step):
    """
    Retruns the matching Container for a given placeable step in the step-list
    """
    all_containers = _get_all_containers()
    for container in all_containers:
        match = [
            container.get_name() == step['label'],
            container.get_parent().get_name() == step['slot'],
            container.get_type() == step['type']

        ]
        if all(match):
            return container
    return None


current_protocol_step_list = None


def create_step_list():
    global current_protocol_step_list
    try:
        current_protocol_step_list = [{
            'axis': instrument.axis,
            'label': instrument.name,
            'channels': instrument.channels,
            'placeables': [
                {
                    'type': container.get_type(),
                    'label': container.get_name(),
                    'slot': container.get_parent().get_name()
                }
                for container in _get_unique_containers(instrument)
            ]
        } for instrument in _get_all_pipettes()]
    except Exception as e:
        app.logger.exception('Error creating step list')
        emit_notifications([str(e)], 'danger')

    return update_step_list()


def update_step_list():
    global current_protocol_step_list
    robot = Robot.get_instance()
    if current_protocol_step_list is None:
        create_step_list()
    try:
        for step in current_protocol_step_list:
            t_axis = str(step['axis']).upper()
            instrument = robot._instruments[t_axis]
            step.update({
                'top': instrument.positions['top'],
                'bottom': instrument.positions['bottom'],
                'blow_out': instrument.positions['blow_out'],
                'drop_tip': instrument.positions['drop_tip'],
                'max_volume': instrument.max_volume,
                'calibrated': _check_if_instrument_calibrated(instrument)
            })

            for placeable_step in step['placeables']:
                c = _get_container_from_step(placeable_step)
                if c:
                    placeable_step.update({
                        'calibrated': _check_if_calibrated(instrument, c)
                    })
    except Exception as e:
        emit_notifications([str(e)], 'danger')

    return current_protocol_step_list


@app.route('/home/<axis>')
def home(axis):
    status = 'success'
    result = ''
    try:
        if axis == 'undefined' or axis == '' or axis.lower() == 'all':
            result = robot.home(enqueue=False)
        else:
            result = robot.home(axis, enqueue=False)
        emit_notifications(["Successfully homed"], 'info')
    except Exception as e:
        result = str(e)
        status = 'error'
        emit_notifications([result], 'danger')

    return flask.jsonify({
        'status': status,
        'data': result
    })


@app.route('/jog', methods=["POST"])
def jog():
    robot = Robot.get_instance()
    coords = request.json

    status = 'success'
    result = ''
    try:
        if coords.get("a") or coords.get("b"):
            result = robot._driver.move_plunger(mode="relative", **coords)
        else:
            result = robot.move_head(mode="relative", **coords)
    except Exception as e:
        result = str(e)
        status = 'error'
        emit_notifications([result], 'danger')

    return flask.jsonify({
        'status': status,
        'data': result
    })


@app.route('/move_to_slot', methods=["POST"])
def move_to_slot():
    robot = Robot.get_instance()
    status = 'success'
    result = ''
    try:
        slot = request.json.get("slot")
        slot = robot._deck[slot]

        slot_x, slot_y, _ = slot.from_center(
            x=-1, y=0, z=0, reference=robot._deck)
        _, _, robot_max_z = robot._driver.get_dimensions()

        robot.move_head(z=robot_max_z)
        robot.move_head(x=slot_x, y=slot_y)
    except Exception as e:
        result = str(e)
        status = 'error'
        emit_notifications([result], 'danger')

    return flask.jsonify({
        'status': status,
        'data': result
    })


@app.route('/move_to_container', methods=["POST"])
def move_to_container():
    robot = Robot.get_instance()
    slot = request.json.get("slot")
    name = request.json.get("label")
    axis = request.json.get("axis")
    try:
        instrument = robot._instruments[axis.upper()]
        container = robot._deck[slot].get_child_by_name(name)
        well_x, well_y, well_z = tuple(instrument.calibrator.convert(
            container[0],
            container[0].bottom()[1]))
        _, _, robot_max_z = robot._driver.get_dimensions()

        # move to max Z to avoid collisions while calibrating
        robot.move_head(z=robot_max_z)
        robot.move_head(x=well_x, y=well_y)
        robot.move_head(z=well_z)
    except Exception as e:
        emit_notifications([str(e)], 'danger')
        return flask.jsonify({
            'status': 'error',
            'data': str(e)
        })

    return flask.jsonify({
        'status': 'success',
        'data': ''
    })


@app.route('/pick_up_tip', methods=["POST"])
def pick_up_tip():
    robot = Robot.get_instance()
    try:
        axis = request.json.get("axis")
        instrument = robot._instruments[axis.upper()]
        instrument.reset_tip_tracking()
        instrument.pick_up_tip(enqueue=False)
    except Exception as e:
        emit_notifications([str(e)], 'danger')
        return flask.jsonify({
            'status': 'error',
            'data': str(e)
        })

    return flask.jsonify({
        'status': 'success',
        'data': ''
    })


@app.route('/drop_tip', methods=["POST"])
def drop_tip():
    robot = Robot.get_instance()
    try:
        axis = request.json.get("axis")
        instrument = robot._instruments[axis.upper()]
        instrument.return_tip(enqueue=False)
    except Exception as e:
        emit_notifications([str(e)], 'danger')
        return flask.jsonify({
            'status': 'error',
            'data': str(e)
        })

    return flask.jsonify({
        'status': 'success',
        'data': ''
    })


@app.route('/move_to_plunger_position', methods=["POST"])
def move_to_plunger_position():
    position = request.json.get("position")
    axis = request.json.get("axis")
    try:
        instrument = robot._instruments[axis.upper()]
        instrument.motor.move(instrument.positions[position])
    except Exception as e:
        emit_notifications([str(e)], 'danger')
        return flask.jsonify({
            'status': 'error',
            'data': str(e)
        })

    return flask.jsonify({
        'status': 'success',
        'data': ''
    })


@app.route('/aspirate', methods=["POST"])
def aspirate_from_current_position():
    axis = request.json.get("axis")
    try:
        # this action mimics 1.2 app experience
        # but should be re-thought to take advantage of API features
        instrument = robot._instruments[axis.upper()]
        robot.move_head(z=20, mode='relative')
        instrument.motor.move(instrument.positions['blow_out'])
        instrument.motor.move(instrument.positions['bottom'])
        robot.move_head(z=-20, mode='relative')
        instrument.motor.move(instrument.positions['top'])
    except Exception as e:
        emit_notifications([str(e)], 'danger')
        return flask.jsonify({
            'status': 'error',
            'data': str(e)
        })

    return flask.jsonify({
        'status': 'success',
        'data': ''
    })


@app.route('/dispense', methods=["POST"])
def dispense_from_current_position():
    axis = request.json.get("axis")
    try:
        # this action mimics 1.2 app experience
        # but should be re-thought to take advantage of API features
        instrument = robot._instruments[axis.upper()]
        instrument.motor.move(instrument.positions['blow_out'])
    except Exception as e:
        emit_notifications([str(e)], 'danger')
        return flask.jsonify({
            'status': 'error',
            'data': str(e)
        })

    return flask.jsonify({
        'status': 'success',
        'data': ''
    })


@app.route('/set_max_volume', methods=["POST"])
def set_max_volume():
    volume = request.json.get("volume")
    axis = request.json.get("axis")
    try:
        instrument = robot._instruments[axis.upper()]
        instrument.set_max_volume(int(volume))
        msg = "Max volume set to {0}ul on the {1} axis".format(volume, axis)
        emit_notifications([msg], 'success')
    except Exception as e:
        emit_notifications([str(e)], 'danger')
        return flask.jsonify({
            'status': 'error',
            'data': str(e)
        })

    return flask.jsonify({
        'status': 'success',
        'data': ''
    })


def _calibrate_placeable(container_name, parent_slot, axis_name):
    robot = Robot.get_instance()
    deck = robot._deck
    this_container = deck[parent_slot].get_child_by_name(container_name)
    axis_name = axis_name.upper()

    if not this_container:
        raise ValueError('Container {0} not found in slot {1}'.format(
            container_name, parent_slot))

    if axis_name not in robot._instruments:
        raise ValueError('Axis {} is not initialized'.format(axis_name))

    instrument = robot._instruments[axis_name]

    well = this_container[0]
    pos = well.from_center(x=0, y=0, z=-1, reference=this_container)
    location = (this_container, pos)

    instrument.calibrate_position(location)
    return instrument.calibration_data


@app.route("/calibrate_placeable", methods=["POST"])
def calibrate_placeable():
    name = request.json.get("label")
    axis = request.json.get("axis")
    slot = request.json.get("slot")
    try:
        _calibrate_placeable(name, slot, axis)
        calibrations = update_step_list()
        emit_notifications([
            'Saved {0} for the {1} axis'.format(name, axis)], 'success')
    except Exception as e:
        emit_notifications([str(e)], 'danger')
        return flask.jsonify({
            'status': 'error',
            'data': str(e)
        })

    # TODO change calibration key to steplist
    return flask.jsonify({
        'status': 'success',
        'data': {
            'name': name,
            'axis': axis,
            'calibrations': calibrations
        }
    })


def _calibrate_plunger(position, axis_name):
    axis_name = axis_name.upper()
    if axis_name not in robot._instruments:
        raise ValueError('Axis {} is not initialized'.format(axis_name))

    instrument = robot._instruments[axis_name]
    if position not in instrument.positions:
        raise ValueError('Position {} is not on the plunger'.format(position))

    instrument.calibrate(position)


@app.route("/calibrate_plunger", methods=["POST"])
def calibrate_plunger():
    position = request.json.get("position")
    axis = request.json.get("axis")
    try:
        _calibrate_plunger(position, axis)
        emit_notifications(
            ['Saved {0} on the {1} pipette'.format(position, axis)], 'success')
    except Exception as e:
        emit_notifications([str(e)], 'danger')
        return flask.jsonify({
            'status': 'error',
            'data': str(e)
        })

    calibrations = update_step_list()

    # TODO change calibration key to steplist
    return flask.jsonify({
        'status': 'success',
        'data': {
            'position': position,
            'axis': axis,
            'calibrations': calibrations
        }
    })


# NOTE(Ahmed): DO NOT REMOVE socketio requires a confirmation from the
# front end that a connection was established, this route does that.
@socketio.on('connected')
def on_connect():
    app.logger.info('Socketio connected to front end...')


@app.before_request
def log_before_request():
    logger = logging.getLogger('opentrons-app')
    log_msg = "[BR] {method} {url} | {data}".format(
        method=request.method,
        url=request.url,
        data=request.data,
    )
    logger.info(log_msg)


@app.after_request
def log_after_request(response):
    response.direct_passthrough = False
    if response.mimetype in ('text/html', 'application/javascript'):
        return response
    logger = logging.getLogger('opentrons-app')
    log_msg = "[AR] {data}".format(data=response.data)
    logger.info(log_msg)
    return response


def start():
    data_dir = os.environ.get('APP_DATA_DIR', os.getcwd())
    IS_DEBUG = os.environ.get('DEBUG', '').lower() == 'true'
    if not IS_DEBUG:
        run_once(data_dir)

    from opentrons.server import log  # NOQA
    lg = logging.getLogger('opentrons-app')
    lg.info('Starting Flask Server')
    [app.logger.addHandler(handler) for handler in lg.handlers]

    socketio.run(
        app,
        debug=False,
        logger=False,
        use_reloader=False,
        log_output=False,
        engineio_logger=False,
        port=31950
    )


if __name__ == "__main__":
    start()<|MERGE_RESOLUTION|>--- conflicted
+++ resolved
@@ -27,12 +27,7 @@
 TEMPLATES_FOLDER = os.path.join(helpers.get_frozen_root() or '', 'templates')
 STATIC_FOLDER = os.path.join(helpers.get_frozen_root() or '', 'templates')
 
-<<<<<<< HEAD
-exit_threads = threading.Event()
-exit_threads.clear()
-=======
 BACKGROUND_TASKS = {}
->>>>>>> 1b8bf098
 
 exit_threads = threading.Event()
 exit_threads.clear()
@@ -505,6 +500,39 @@
     })
 
 
+def _start_connection_watcher():
+    robot = Robot.get_instance()
+    connection_state_watcher, watcher_should_run = BACKGROUND_TASKS.get(
+        'CONNECTION_STATE_WATCHER',
+        (None, None)
+    )
+
+    if connection_state_watcher and watcher_should_run:
+        watcher_should_run.set()
+
+    watcher_should_run = threading.Event()
+
+    def watch_connection_state(should_run):
+        while not should_run.is_set():
+            socketio.emit(
+                'event',
+                {
+                    'type': 'connection_status',
+                    'is_connected': robot.is_connected()
+                }
+            )
+            socketio.sleep(1.5)
+
+    connection_state_watcher = socketio.start_background_task(
+        watch_connection_state,
+        (watcher_should_run)
+    )
+    BACKGROUND_TASKS['CONNECTION_STATE_WATCHER'] = (
+        connection_state_watcher,
+        watcher_should_run
+    )
+
+
 @app.route("/robot/serial/disconnect")
 def disconnectRobot():
     status = 'success'
@@ -1058,6 +1086,7 @@
     IS_DEBUG = os.environ.get('DEBUG', '').lower() == 'true'
     if not IS_DEBUG:
         run_once(data_dir)
+    _start_connection_watcher()
 
     from opentrons.server import log  # NOQA
     lg = logging.getLogger('opentrons-app')
